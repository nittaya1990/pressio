# This is a basic workflow to help you get started with Actions

name: Auto Generate Docs

# Controls when the action will run. Triggers the workflow on push or pull request
# events but only for the master branch
on:
  push:
    branches: [ docsUpdate ]
  pull_request:
    branches: [ docsUpdate ]

# A workflow run is made up of one or more jobs that can run sequentially or in parallel
jobs:
  # This workflow contains a single job called "build"
  build:
    # The type of runner that the job will run on
    runs-on: ubuntu-latest

    # Steps represent a sequence of tasks that will be executed as part of the job
    steps:
      # Checks-out your repository under $GITHUB_WORKSPACE, so your job can access it
      # - uses: actions/checkout@v2

      - name: Install doxygen
        run: sudo apt-get install doxygen
<<<<<<< HEAD
      
      # Runs a single command using the runners shell
      - name: Generate html
        run: |
          sudo apt-get install texlive-fonts-recommended texlive-fonts-extra
          sudo apt-get install dvipng
          cd ..
          git clone https://github.com/mosra/m.css.git
          cd m.css/documentation
          pwd
          ls -lh ../../pressio/docs/
          ./doxygen.py ../../pressio/docs/conf.py
          ls -lh ../../pressio/docs/
      # - name: Commit changes
      #   run: |
      #     pwd
      #     cd docs/
      #     git config --local user.email "action@github.com"
      #     git config --local user.name "GitHub Action"
      #     git add html
      #     git add html/*.*
      #     git add xml
      #     git add xml/*.*
      #     git commit -m "Generated html and xml via github action" -a

      # - name: Push changes
      #   uses: ad-m/github-push-action@master
      #   with:
      #     github_token: ${{ secrets.GITHUB_TOKEN }}
=======

      # # Runs a single command using the runners shell
      # - name: Install TPLs
      #   run: |
      #     sudo apt-get install texlive-fonts-recommended texlive-fonts-extra
      #     sudo apt-get install dvipng
      #     pip install --upgrade pip
      #     pip install jinja2 Pygments

      # - name: Clone repos
      #   run: |
      #     git clone -b docsUpdate https://github.com/Pressio/pressio.git
      #     git clone https://github.com/mosra/m.css.git
      #     ls -lh

      # - name: Generate documentation
      #   run: |
      #     cd pressio/docs
      #     pwd
      #     rm -rf html/ xml/ latex/
      #     git branch
      #     ls -lh .
      #     cd ../../m.css/documentation
      #     ./doxygen.py ../../pressio/docs/conf.py
      #     ls -lh ../../pressio/docs/html/

      # - name: Commit changes
      #   run: |
      #     pwd
      #     cd pressio/docs/
      #     ls -lh .
      #     git config --local user.email "action@github.com"
      #     git config --local user.name "GitHub Action"
      #     git add html
      #     git add xml
      #     git add latex
      #     git add .
      #     git commit -m "Generated html and xml via github action" --allow-empty
      # - name: Push changes
      #   uses: ad-m/github-push-action@master
      #   with:
      #     github_token: ${{ secrets.GITHUB_TOKEN }}
      #     branch: ${{ github.ref }}
      #     directory: 'pressio/'
>>>>>>> e91c914a
<|MERGE_RESOLUTION|>--- conflicted
+++ resolved
@@ -24,38 +24,6 @@
 
       - name: Install doxygen
         run: sudo apt-get install doxygen
-<<<<<<< HEAD
-      
-      # Runs a single command using the runners shell
-      - name: Generate html
-        run: |
-          sudo apt-get install texlive-fonts-recommended texlive-fonts-extra
-          sudo apt-get install dvipng
-          cd ..
-          git clone https://github.com/mosra/m.css.git
-          cd m.css/documentation
-          pwd
-          ls -lh ../../pressio/docs/
-          ./doxygen.py ../../pressio/docs/conf.py
-          ls -lh ../../pressio/docs/
-      # - name: Commit changes
-      #   run: |
-      #     pwd
-      #     cd docs/
-      #     git config --local user.email "action@github.com"
-      #     git config --local user.name "GitHub Action"
-      #     git add html
-      #     git add html/*.*
-      #     git add xml
-      #     git add xml/*.*
-      #     git commit -m "Generated html and xml via github action" -a
-
-      # - name: Push changes
-      #   uses: ad-m/github-push-action@master
-      #   with:
-      #     github_token: ${{ secrets.GITHUB_TOKEN }}
-=======
-
       # # Runs a single command using the runners shell
       # - name: Install TPLs
       #   run: |
@@ -98,5 +66,4 @@
       #   with:
       #     github_token: ${{ secrets.GITHUB_TOKEN }}
       #     branch: ${{ github.ref }}
-      #     directory: 'pressio/'
->>>>>>> e91c914a
+      #     directory: 'pressio/'