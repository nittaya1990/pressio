--- conflicted
+++ resolved
@@ -27,21 +27,11 @@
 For a list of CMake options to enable see [this file](./list_of_cmake_optional_vars_to_enable.md).
 
 Sample cmake configure lines can be found [here](https://github.com/Pressio/pressio/wiki/Sample-CMake-configure-lines-for-pressio).
-<<<<<<< HEAD
-
-======================================================================================
-## Sample codes
-While we improve the tutorials, please look at the subdirectory `pressio/tests`
-
-<!--
-======================================================================================
-## TPLs
-At the time of this writing, `pressio` has only one required dependency, namely Eigen, and a few **optional** ones, namely Gtest, Pybind11, Trilinos, Kokkos, Armadillo, Blas, Lapack, Blaze. This set of TPLs will liekly increase over time as we add support for more external packages, e.g. Petsc. However, one of the key choices is that we will keep most dependencies optional. Moreover, these TPLs are NOT needed for the installation process since `pressio` is header-only.
-=======
->>>>>>> a8786f76
 
 Follow [this](https://github.com/Pressio/pressio/wiki/Serial-build-of-Pressio-with-tests-enabled) for a basic *serial* build that uses only GTest and Eigen and it is done with `pressio-builder` (which automatically builds) Gtest, Eigen for you.
 
+## Sample codes
+While we improve the tutorials, please look at the subdirectory `pressio/tests`
 
 ## Disclaimer
 
