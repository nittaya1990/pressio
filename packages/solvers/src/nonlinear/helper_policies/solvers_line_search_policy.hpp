--- conflicted
+++ resolved
@@ -104,15 +104,9 @@
     ComputeNormHelper::template evaluate<ud_ops_t>(resid, fy, ::pressio::solvers::Norm::L2);
 
     // compute J^T * Residual
-<<<<<<< HEAD
-    state_t jTr(y);  
-    ::pressio::containers::ops::set_zero(jTr);
-    using jtr_prod_helper_t = JacobianTranspResProdHelper<jacobian_t>;
-=======
     state_t jTr(y);
     ::pressio::containers::ops::set_zero(jTr);
     using jtr_prod_helper_t = JacobianTranspResProdHelper<ud_ops_t, jacobian_t>;
->>>>>>> adace5a0
     // evaluate
     jtr_prod_helper_t::evaluate(jacob, resid, jTr);
 
