/*
//@HEADER
// ************************************************************************
//
// solvers_hessian_gradient_corrector.hpp
//                     		  Pressio
//                             Copyright 2019
//    National Technology & Engineering Solutions of Sandia, LLC (NTESS)
//
// Under the terms of Contract DE-NA0003525 with NTESS, the
// U.S. Government retains certain rights in this software.
//
// Pressio is licensed under BSD-3-Clause terms of use:
//
// Redistribution and use in source and binary forms, with or without
// modification, are permitted provided that the following conditions
// are met:
//
// 1. Redistributions of source code must retain the above copyright
// notice, this list of conditions and the following disclaimer.
//
// 2. Redistributions in binary form must reproduce the above copyright
// notice, this list of conditions and the following disclaimer in the
// documentation and/or other materials provided with the distribution.
//
// 3. Neither the name of the copyright holder nor the names of its
// contributors may be used to endorse or promote products derived
// from this software without specific prior written permission.
//
// THIS SOFTWARE IS PROVIDED BY THE COPYRIGHT HOLDERS AND CONTRIBUTORS
// "AS IS" AND ANY EXPRESS OR IMPLIED WARRANTIES, INCLUDING, BUT NOT
// LIMITED TO, THE IMPLIED WARRANTIES OF MERCHANTABILITY AND FITNESS
// FOR A PARTICULAR PURPOSE ARE DISCLAIMED. IN NO EVENT SHALL THE
// COPYRIGHT HOLDER OR CONTRIBUTORS BE LIABLE FOR ANY DIRECT, INDIRECT,
// INCIDENTAL, SPECIAL, EXEMPLARY, OR CONSEQUENTIAL DAMAGES
// (INCLUDING, BUT NOT LIMITED TO, PROCUREMENT OF SUBSTITUTE GOODS OR
// SERVICES; LOSS OF USE, DATA, OR PROFITS; OR BUSINESS INTERRUPTION)
// HOWEVER CAUSED AND ON ANY THEORY OF LIABILITY, WHETHER IN CONTRACT,
// STRICT LIABILITY, OR TORT (INCLUDING NEGLIGENCE OR OTHERWISE) ARISING
// IN ANY WAY OUT OF THE USE OF THIS SOFTWARE, EVEN IF ADVISED OF THE
// POSSIBILITY OF SUCH DAMAGE.
//
// Questions? Contact Francesco Rizzi (fnrizzi@sandia.gov)
//
// ************************************************************************
//@HEADER
*/

#ifndef SOLVERS_NONLINEAR_IMPL_CORRECTION_MIXINS_SOLVERS_HESSIAN_GRADIENT_CORRECTOR_HPP_
#define SOLVERS_NONLINEAR_IMPL_CORRECTION_MIXINS_SOLVERS_HESSIAN_GRADIENT_CORRECTOR_HPP_

namespace pressio{ namespace solvers{ namespace nonlinear{ namespace impl{

template<
  typename T, typename state_t, typename lin_solver_t, ::pressio::Norm normType
  >
class HessianGradientCorrector : public T
{
  using sc_t = typename ::pressio::containers::details::traits<state_t>::scalar_t;

  state_t correction_ = {};

  typename std::conditional<
    ::pressio::ops::predicates::is_object_pybind<lin_solver_t>::value,
    lin_solver_t, lin_solver_t &>::type solverObj_;

  sc_t residualNorm_ = {};
  sc_t gradientNorm_ = {};
  sc_t correctionNorm_ = {};

public:
  static constexpr auto normType_ = normType;

  HessianGradientCorrector() = delete;

  template <typename system_t, typename ...Args>
  HessianGradientCorrector(const system_t & system,
			   const state_t & state,
			   lin_solver_t & solverObj,
			   Args && ... args)
    : T(system, state, std::forward<Args>(args)...),
      correction_(state),
      solverObj_(solverObj)
  {}

#ifdef PRESSIO_ENABLE_TPL_PYBIND11
  // this is the overload use for pressio4py since the state object passed to the constructor
  // is not a wrapper bbut a native pybind array, so we need to use the wrapped type.
  // However, this is only true for the constructor. For the actual computation below,
  // the state is wrapper type.
  template <typename system_t, typename ...Args>
  HessianGradientCorrector(const system_t & system,
			   const typename ::pressio::containers::details::traits<state_t>::wrapped_t & state,
			   lin_solver_t & solverObj,
			   Args && ... args)
    : T(system, state_t(state) /*the parent needs a wrapped object*/, std::forward<Args>(args)...),
      correction_(state),
      solverObj_(solverObj)
  {}
#endif

public:
  template <typename system_t>
  void computeCorrection(const system_t & sys, state_t & state)
  {
    T::computeOperators(sys, state, normType, residualNorm_);
<<<<<<< HEAD
=======
    
>>>>>>> 3cc6a84f
    auto & H = T::getHessian();
    auto & g = T::getGradient();
    this->doLinearSolve(H, g);

    correctionNorm_ = pressio::ops::norm2(correction_);
    gradientNorm_ = pressio::ops::norm2(g);
  }

  const state_t & viewCorrection() const{ return correction_; }
  const sc_t correctionNormCurrentCorrectionStep() const{ return correctionNorm_; }
  const sc_t gradientNormCurrentCorrectionStep() const{ return gradientNorm_; }
  const sc_t residualNormCurrentCorrectionStep() const{ return residualNorm_; }

  template< typename system_t>
  void residualNorm(const system_t & system, const state_t & state, sc_t & result){
    T::residualNorm(system, state, normType, result);
  }

private:
  template <typename H_t, typename g_t, typename _lin_solver_t = lin_solver_t>
#ifdef PRESSIO_ENABLE_TPL_PYBIND11
  mpl::enable_if_t<!std::is_same<_lin_solver_t, pybind11::object>::value>
#else
  void
#endif
  doLinearSolve(H_t & H, const g_t & g)
  {
    solverObj_.solveAllowMatOverwrite(H, g, correction_);
  }

#ifdef PRESSIO_ENABLE_TPL_PYBIND11
  template <typename H_t, typename g_t, typename _lin_solver_t = lin_solver_t>
  mpl::enable_if_t<std::is_same<_lin_solver_t, pybind11::object>::value>
  doLinearSolve(H_t & H, const g_t & g)
  {
    solverObj_.attr("solve")(*H.data(), *g.data(), *correction_.data());
  }
#endif

};

}}}}
#endif  // SOLVERS_NONLINEAR_IMPL_CORRECTION_MIXINS_SOLVERS_HESSIAN_GRADIENT_CORRECTOR_HPP_<|MERGE_RESOLUTION|>--- conflicted
+++ resolved
@@ -104,10 +104,6 @@
   void computeCorrection(const system_t & sys, state_t & state)
   {
     T::computeOperators(sys, state, normType, residualNorm_);
-<<<<<<< HEAD
-=======
-    
->>>>>>> 3cc6a84f
     auto & H = T::getHessian();
     auto & g = T::getGradient();
     this->doLinearSolve(H, g);
