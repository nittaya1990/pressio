--- conflicted
+++ resolved
@@ -2,7 +2,6 @@
 #ifndef SOLVERS_EXPERIMENTAL_POLICY_NONLINEAR_LEASTSQUARE_ITERATIVE_HPP
 #define SOLVERS_EXPERIMENTAL_POLICY_NONLINEAR_LEASTSQUARE_ITERATIVE_HPP
 
-<<<<<<< HEAD
 #include <iostream>
 #include <type_traits>
 
@@ -12,15 +11,10 @@
 #include "../solvers_ConfigDefs.hpp"
 #include "../../../core/src/meta/core_meta_detection_idiom.hpp"
 
-=======
-#include "../solvers_ConfigDefs.hpp"
-#include "solvers_meta_static_checks.hpp"
->>>>>>> e9745729
 
 namespace rompp{
 namespace solvers{
 
-<<<<<<< HEAD
 namespace todeprecate{
 
 /**
@@ -123,62 +117,6 @@
   }
 
 };
-=======
-
-// struct SolversNonLinearIterativeLeastSquareLevenbergMarquardtPolicy {
-
-//   template <
-//     typename SolverT,
-//     typename PrecT,
-//     typename NormT,
-//     typename SystemT,
-//     typename VectorT,
-//     typename std::enable_if<
-//       core::details::traits<VectorT>::is_vector &&
-//       solvers::meta::are_vector_compatible<
-//         typename details::system_traits<SystemT>::vector_type,
-//         VectorT
-//       >::value,
-//       int
-//     >::type* = nullptr
-//   >
-//   static auto solve(
-//     const SystemT& sys,
-//     const VectorT& x0,
-//     core::defaultTypes::uint maxIterations,
-//     core::defaultTypes::uint maxNonLinearIterations,
-//     double tolerance,
-//     double nonLinearTolerance
-//   ) {
-
-//     auto dy = sys.residual(x0);
-//     auto Ja = sys.jacobian(x0);
-
-//     auto solver = LinearSolvers::createIterativeSolver<SolverT, typename SystemT::matrix_type, PrecT>();
-//     solver.setMaxIterations(maxIterations);
-//     solver.setTolerance(tolerance);
-
-//     auto xOld = x0;
-//     auto xNew = x0;
-//     core::defaultTypes::uint iStep = 1;
-
-//     do {
-//       auto A =  
-
-//       solver.resetLinearSystem(Ja);
-//       xNew = xNew - solver.solve(dy);
-//     } while (iStep++ < maxNonLinearIterations && NormT::template compute_norm_difference(xOld, xNew) > nonLinearTolerance);
-
-
-//     return xNew;
-//   }
-
-// };
-
-
-}//end namespace solvers
-}//end namespace rompp
->>>>>>> e9745729
 
 } // end namespace solvers
 } // end namespace rompp
