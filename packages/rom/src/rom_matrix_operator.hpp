
#ifndef ROM_MATRIX_OPERATOR_HPP_
#define ROM_MATRIX_OPERATOR_HPP_

//#include "rom_operator_base.hpp"
#include "rom_ConfigDefs.hpp"
#include "../../CORE_OPS"

namespace rompp{ namespace rom{

template<typename operator_type,
	 core::meta::enable_if_t<
	   core::meta::is_core_matrix_wrapper<
	     operator_type>::value
	   > * = nullptr
	 >
class MatrixOperator
<<<<<<< HEAD
/*  : public OperatorBase<MatrixOperator<operator_type>, operator_type>*/
{
      
=======
  : public OperatorBase<MatrixOperator<operator_type>>{

>>>>>>> b3f78ee6
public:
  MatrixOperator() = delete;

  explicit MatrixOperator(operator_type & opIn)
    : op_(&opIn){}

  ~MatrixOperator() = default;

private:
<<<<<<< HEAD
  operator_type * op_;
=======
  friend OperatorBase<MatrixOperator<operator_type>>;
  operator_type * op_ = {};
>>>>>>> b3f78ee6

};//end class

}} // end namespace rompp::rom
#endif





  // //-------------------------------
  // //----      APPLY AS IS      ----
  // //-------------------------------
  // template <typename T,
  //    core::meta::enable_if_t<
  //      core::details::traits<T>::wrapped_package_identifier ==
  //      core::details::WrappedPackageIdentifier::Eigen
  //      > * = nullptr
  //    >
  // auto applyImpl(const T & X){
  //   return core::ops::product(*op_, X);
  // }
  // //---------------------------------

  // template <typename T1,
  // 	    typename T2,
  //    core::meta::enable_if_t<
  //      (core::details::traits<T1>::wrapped_package_identifier ==
  // 	core::details::WrappedPackageIdentifier::Eigen ) and
  //      (core::details::traits<T2>::wrapped_package_identifier ==
  // 	core::details::WrappedPackageIdentifier::Eigen )
  //      > * = nullptr
  //    >
  // void applyImpl(const T1 & X, T2 & Y){
  //  core::ops::product(*op_, X, Y);
  // }
  // //---------------------------------

  // //---------------------------
  // //----     TRANSPOSE     ----
  // //---------------------------
  // template <typename T,
  //    core::meta::enable_if_t<
  //      (core::details::traits<T>::wrapped_package_identifier ==
  // 	core::details::WrappedPackageIdentifier::Eigen )
  //      > * = nullptr
  //    >
  // auto applyTransposeImpl(const T & X){
  //   using opT_t = decltype(*op_);
  //   opT_t opT(*op_->data().transpose());
  //   return opT * (*X.data()); //core::ops::dot(*op_, X);
  // }
  // //---------------------------------

  // template <typename T1, typename T2,
  //    core::meta::enable_if_t<
  //      (core::details::traits<T1>::wrapped_package_identifier ==
  // 	core::details::WrappedPackageIdentifier::Eigen ) and
  //      (core::details::traits<T2>::wrapped_package_identifier ==
  // 	core::details::WrappedPackageIdentifier::Eigen )
  //      > * = nullptr
  //    >
  // void applyTransposeImpl(const T1 & X, T2 & Y){
  //   using opT_t = decltype(*op_);
  //   opT_t opT(*op_->data().transpose());
  //   *Y.data() = opT * (*X.data()); //core::ops::dot(*op_, X);
  //   //core::ops::dot(*op_, X, Y);
  // }
  // //---------------------------------<|MERGE_RESOLUTION|>--- conflicted
+++ resolved
@@ -14,15 +14,8 @@
 	     operator_type>::value
 	   > * = nullptr
 	 >
-class MatrixOperator
-<<<<<<< HEAD
-/*  : public OperatorBase<MatrixOperator<operator_type>, operator_type>*/
-{
+class MatrixOperator{
       
-=======
-  : public OperatorBase<MatrixOperator<operator_type>>{
-
->>>>>>> b3f78ee6
 public:
   MatrixOperator() = delete;
 
@@ -32,12 +25,7 @@
   ~MatrixOperator() = default;
 
 private:
-<<<<<<< HEAD
-  operator_type * op_;
-=======
-  friend OperatorBase<MatrixOperator<operator_type>>;
   operator_type * op_ = {};
->>>>>>> b3f78ee6
 
 };//end class
 
