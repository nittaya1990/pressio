--- conflicted
+++ resolved
@@ -51,16 +51,6 @@
 
 #include "rom_wls_preconditioners_impl.hpp"
 
-<<<<<<< HEAD
-#ifdef PRESSIO_ENABLE_TEUCHOS_TIMERS
-  #include "Teuchos_GlobalMPISession.hpp"
-  #include "Teuchos_oblackholestream.hpp"
-  #include "Teuchos_TimeMonitor.hpp"
-  #include "Teuchos_Version.hpp"
-#endif
-
-=======
->>>>>>> e2cfcd44
 /*
 This header file contains the class used for computing the hessian and gradients in the WLS system.
 The hessian_gradient policy is responsible for assembling Jw^T Jw and J^T rw,
@@ -144,83 +134,49 @@
     timeSchemeObj.updateStatesFirstStep(wlsStateIC, fomStateReconstrObj);
 
     //compute the time discrete residual
-<<<<<<< HEAD
-    #ifdef PRESSIO_ENABLE_TEUCHOS_TIMERS
-        timer_->start("residual");
-    #endif
-
-    timeSchemeObj.time_discrete_residual(appObj_, yFOM_current_, residual_, ts, dt, step);
-
-    #ifdef PRESSIO_ENABLE_TEUCHOS_TIMERS
-        timer_->stop("residual");
-    #endif
-
-    Preconditioner(appObj_,yFOM_current_,residual_,t);
-=======
+#ifdef PRESSIO_ENABLE_TEUCHOS_TIMERS
+    auto timer = Teuchos::TimeMonitor::getStackedTimer();
+    timer->start("residual");
+#endif
     timeSchemeObj.time_discrete_residual(appObj_, fomStateCurrent_, residual_, ts, dt, step);
+#ifdef PRESSIO_ENABLE_TEUCHOS_TIMERS
+    timer->stop("residual");
+#endif
     Preconditioner(appObj_, fomStateCurrent_, residual_, t);
->>>>>>> e2cfcd44
 
     //increment the norm
     rnorm += ::pressio::ops::norm2(residual_);
 
     // compute jacobian over stencil
-    #ifdef PRESSIO_ENABLE_TEUCHOS_TIMERS
-      timer_->start("jacobian");
-    #endif
-
+#ifdef PRESSIO_ENABLE_TEUCHOS_TIMERS
+    timer->start("jacobian");
+#endif
     computeJacobiansOverStencil(timeSchemeObj, step,t,dt);
-
-    #ifdef PRESSIO_ENABLE_TEUCHOS_TIMERS
-      timer_->stop("jacobian");
-    #endif
-
+#ifdef PRESSIO_ENABLE_TEUCHOS_TIMERS
+    timer->stop("jacobian");
+#endif
 
     // add to local block of hessian
-    #ifdef PRESSIO_ENABLE_TEUCHOS_TIMERS
-      timer_->start("hessian computation"); 
-    #endif
-
-    auto hess_block = ::pressio::containers::subspan( hess,
-						      std::make_pair( n*romSize_,(n+1)*romSize_ ) ,
-						      std::make_pair( n*romSize_,(n+1)*romSize_) );
+#ifdef PRESSIO_ENABLE_TEUCHOS_TIMERS
+    timer->start("hessian computation");
+#endif
+    auto hess_block = ::pressio::containers::subspan(hess,
+						     std::make_pair( n*romSize_,(n+1)*romSize_ ) ,
+						     std::make_pair( n*romSize_,(n+1)*romSize_) );
     ::pressio::ops::product(::pressio::transpose(), ::pressio::nontranspose(),
-<<<<<<< HEAD
-					one, wlsJacs_[jac_stencil_size_-1],
-					wlsJacs_[jac_stencil_size_-1], zero, hess_block);
-
-    #ifdef PRESSIO_ENABLE_TEUCHOS_TIMERS
-      timer_->stop("hessian computation");
-    #endif
-
-=======
-					one, wlsJacs_[jacStencilSize_-1],
-					wlsJacs_[jacStencilSize_-1], zero, hess_block);
->>>>>>> e2cfcd44
+			    one, wlsJacs_[jacStencilSize_-1],
+			    wlsJacs_[jacStencilSize_-1], zero, hess_block);
+#ifdef PRESSIO_ENABLE_TEUCHOS_TIMERS
+    timer->stop("hessian computation");
+#endif
 
     // compute gradient[n*romSize_:(n+1)*romSize] += J^T r
-    #ifdef PRESSIO_ENABLE_TEUCHOS_TIMERS
-      timer_->start("gradient computation"); 
-    #endif
-
     auto gradientView = ::pressio::containers::span(gradient, n*romSize_, romSize_);
     ::pressio::ops::product(::pressio::transpose(),
-<<<<<<< HEAD
-					one, wlsJacs_[jac_stencil_size_-1], residual_,
-					one, gradientView);
-
-    #ifdef PRESSIO_ENABLE_TEUCHOS_TIMERS
-      timer_->stop("gradient computation");
-    #endif
-
-
-    for (std::size_t n = 1; n < numStepsInWindow; n++)
-=======
 			    one, wlsJacs_[jacStencilSize_-1], residual_,
 			    one, gradientView);
 
     for (window_size_t n = 1; n < numStepsInWindow; n++)
->>>>>>> e2cfcd44
     {
       updateResidualAndJacobian(timeSchemeObj, wlsState, fomStateReconstrObj, n,
 				step_s, ts, rnorm, gradient, dt);
@@ -228,36 +184,19 @@
       const window_size_t sbar = std::min(n, jacStencilSize_);
       for (window_size_t i=0; i < sbar; i++)
       {
-
-        #ifdef PRESSIO_ENABLE_TEUCHOS_TIMERS
-          timer_->start("gradient computation"); 
-        #endif
-
       	auto gradientView = ::pressio::containers::span(gradient, (n-i)*romSize_, romSize_);
         ::pressio::ops::product(::pressio::transpose(),
-<<<<<<< HEAD
-					    one, wlsJacs_[jac_stencil_size_-i-1], residual_,
-					    one, gradientView);
-
-        #ifdef PRESSIO_ENABLE_TEUCHOS_TIMERS
-          timer_->stop("gradient computation"); 
-        #endif
-
-=======
 				one, wlsJacs_[jacStencilSize_-i-1], residual_,
 				one, gradientView);
->>>>>>> e2cfcd44
       }
 
-      #ifdef PRESSIO_ENABLE_TEUCHOS_TIMERS
-        timer_->start("hessian computation");
-      #endif
-
+#ifdef PRESSIO_ENABLE_TEUCHOS_TIMERS
+      timer->start("hessian computation");
+#endif
       addToHessian(hess, n, sbar, hessian_matrix_structure_tag());
-
-      #ifdef PRESSIO_ENABLE_TEUCHOS_TIMERS
-        timer_->stop("hessian computation"); 
-      #endif
+#ifdef PRESSIO_ENABLE_TEUCHOS_TIMERS
+      timer->stop("hessian computation");
+#endif
 
     }//end loop over stepsInWindow
   }//end operator()
@@ -359,34 +298,27 @@
       t = ts + n*dt;
       window_size_t step;
       step = step_s + n;
-<<<<<<< HEAD
-
-      #ifdef PRESSIO_ENABLE_TEUCHOS_TIMERS 
-        timer_->start("residual");
-      #endif
-
-      timeSchemeObj.time_discrete_residual(appObj_, yFOM_current_, residual_, t, dt, step);
-
-      #ifdef PRESSIO_ENABLE_TEUCHOS_TIMERS 
-        timer_->stop("residual");
-      #endif
-
-      Preconditioner(appObj_,yFOM_current_,residual_,t);
-=======
+
+#ifdef PRESSIO_ENABLE_TEUCHOS_TIMERS
+      auto timer = Teuchos::TimeMonitor::getStackedTimer();
+      timer->start("residual");
+#endif
       timeSchemeObj.time_discrete_residual(appObj_, fomStateCurrent_, residual_, t, dt, step);
+#ifdef PRESSIO_ENABLE_TEUCHOS_TIMERS
+      timer->stop("residual");
+#endif
+
       Preconditioner(appObj_,fomStateCurrent_,residual_,t);
->>>>>>> e2cfcd44
+
       rnorm += ::pressio::ops::norm2(residual_);
 
-      #ifdef PRESSIO_ENABLE_TEUCHOS_TIMERS 
-        timer_->start("jacobian");
-      #endif
-
-        computeJacobiansOverStencil(timeSchemeObj,step,t,dt);
-
-      #ifdef PRESSIO_ENABLE_TEUCHOS_TIMERS 
-        timer_->stop("jacobian");
-      #endif
+#ifdef PRESSIO_ENABLE_TEUCHOS_TIMERS
+      timer->start("jacobian");
+#endif
+      computeJacobiansOverStencil(timeSchemeObj,step,t,dt);
+#ifdef PRESSIO_ENABLE_TEUCHOS_TIMERS
+      timer->stop("jacobian");
+#endif
   }
 
 private:
@@ -399,14 +331,6 @@
   mutable wls_jacs_t wlsJacs_;
   mutable residual_t residual_;	        // working variable for the time discrete residual
   const preconditioner_t Preconditioner{};
-  #ifdef PRESSIO_ENABLE_TEUCHOS_TIMERS
-    const int procRank = Teuchos::GlobalMPISession::getRank();
-    Teuchos::oblackholestream blackhole;
-    std::ostream &out = (procRank == 0 ? std::cout : blackhole);
-    Teuchos::RCP<Teuchos::StackedTimer> timer_ = Teuchos::TimeMonitor::getStackedTimer();
-  #endif
-
-
 };
 
 }}}} //end namespace pressio::rom::wls::impl
