
#ifndef ROM_WLS_HESSIAN_GRADIENT_SEQUENTIAL_POLICY_IMPL_HPP_
#define ROM_WLS_HESSIAN_GRADIENT_SEQUENTIAL_POLICY_IMPL_HPP_
#include "rom_wls_preconditioners_impl.hpp"
/*
This header file contains the class object used for computing the hessian and gradients in the WLS system.
The hessian_gradient policy is responsible for assembling Jw^T Jw and J^T rw,
where Jw is the reduced windowed Jacobian and rw the residual.
The policy initializes in memory:
wlsJacs: this is a vector container of n_s -1 local Jacobians, J, where n_s is the width of the time stencil (e.g., n_s = 3 for BDF2)
residual: this is the residual vector for the FOM
yFOM_current: this is a working variable for the fom state.
*/

namespace pressio{ namespace rom{ namespace wls{ namespace impl{

// Helper function to do c += A^T b
template <typename gradient_type, typename mat_t, typename vec1_t, typename vec2_t>
void addToGradient(const mat_t & A,
		      const  vec1_t & b,
		      vec2_t  & cOut,
		      const int & scol,
		      const int & colSize)
{
  auto gradientView = ::pressio::containers::span(cOut,scol,colSize);
  gradient_type tmp(colSize);
  pressio::containers::ops::dot(A, b, tmp);
  for (int k =0; k< colSize; k++){
    gradientView[k] += tmp[k];
  }
}



template<typename fom_type, 
         typename decoder_t, 
         typename preconditioner_t = typename ::pressio::rom::wls::preconditioners::impl::NoPreconditioner>
class HessianGradientSequentialPolicy
{

private:
  using scalar_t                = typename fom_type::scalar_type;
  using fom_native_state_t      = typename fom_type::state_type;
  using fom_state_t             = ::pressio::containers::Vector<fom_native_state_t>;
  using decoder_jac_t           = typename decoder_t::jacobian_t;
  // currently have this as a vector of jacobians, can change to container
  /* For now, set wls_jacs_t to be a vector of item type = decoder_jac_t
   * this is a similar assumption as done for lspg
   */
  using wls_jacs_t		= std::vector<decoder_jac_t>;

  //maybe we need to change this for hyper reduction?
  using residual_t              = fom_state_t;

  mutable wls_jacs_t wlsJacs_;
  mutable fom_state_t yFOM_current_; //working variable for the FOM state
  mutable residual_t residual_;	     // working variable for the time discrete residual
  int romSize_;
  int fomSize_;
  int time_stencil_size;
  const decoder_jac_t & phi_;
  const fom_type & appObj_;
  const preconditioner_t Preconditioner{};


  // reconstructs yFOM_current_ from the stepNum entry of wlsState
  template <typename wls_state_type, typename fom_state_reconstr_t>
  void setCurrentFomState(const wls_state_type & wlsState,
                          const int & stepNum,
                          const fom_state_reconstr_t & fomStateReconstrObj) const{
    const auto wlsCurrentState = ::pressio::containers::span(wlsState, stepNum*romSize_, romSize_);
    fomStateReconstrObj(wlsCurrentState, yFOM_current_);
  }



  // computes Jacobians over stencil
  template <typename time_scheme_t>
  void computeJacobiansOverStencil(const time_scheme_t & timeSchemeObj,
                          const int & time_stencil_size,
                          const int & stepNum,
                          const scalar_t & t,
                          const scalar_t & dt) const
  {
    for (int i = 0; i < time_stencil_size; i++){
      timeSchemeObj.time_discrete_jacobian(appObj_,
                                           yFOM_current_,
                                           wlsJacs_[time_stencil_size - i - 1],
                                           phi_,
                                           t, dt, stepNum, i);
      Preconditioner(appObj_,yFOM_current_,wlsJacs_[time_stencil_size - i - 1],t);
    }
  }



  // updates residual and Jacobians at a single time step
  template <
    typename ode_obj_t,
    typename wls_state_type,
    typename fom_state_reconstr_t,
    typename gradient_type>
  void updateResidualAndJacobian(
                  const ode_obj_t & timeSchemeObj,
                  const wls_state_type & wlsState,
                  const fom_state_reconstr_t & fomStateReconstrObj,
                  const int & n,
                  const int & step_s,
                  const scalar_t & ts,
                  scalar_t & rnorm,
                  gradient_type & gradient,
                  const scalar_t & dt,
                  int  timeStencilSize) const{
      // === reconstruct FOM states ========
      timeSchemeObj.updateStatesNStep(yFOM_current_);
      setCurrentFomState(wlsState,n,fomStateReconstrObj);
      // == Evaluate residual ============
      scalar_t t;
      t = ts + n*dt;
      int step;
      step = step_s + n;
      timeSchemeObj.time_discrete_residual(appObj_, yFOM_current_, residual_, t, dt, step);
      Preconditioner(appObj_,yFOM_current_,residual_,t);
      rnorm += ::pressio::containers::ops::norm2(residual_);
      computeJacobiansOverStencil(timeSchemeObj,timeStencilSize,step,t,dt);
  }

public:
  HessianGradientSequentialPolicy(const fom_type & appObj,
                                  const fom_state_t & yFOM,
                                  int numStepsInWindow,
                                  int time_stencil_size,
                                  const decoder_t & decoderObj,
                                  const int romSize)
    : // construct wls Jacobians from jacobian of the decoder: we might need to change this later
      appObj_(appObj),
      wlsJacs_(time_stencil_size,decoderObj.getReferenceToJacobian()),
      phi_(decoderObj.getReferenceToJacobian()),
      residual_( appObj.velocity( *yFOM.data() , ::pressio::utils::constants::zero<scalar_t>()) ),
      yFOM_current_(yFOM)
  {
    this->romSize_ = romSize;
    this->time_stencil_size = time_stencil_size;
  }


  template <
    typename ode_obj_t,
    typename wls_state_type,
    typename fom_state_reconstr_t,
    typename hess_type,
    typename gradient_type>
  void operator()(
                  ode_obj_t & timeSchemeObj,
                  const wls_state_type  & wlsState,
                  const wls_state_type & wlsStateIC,
                  hess_type & hess,
                  gradient_type & gradient,
                  const fom_state_reconstr_t & fomStateReconstrObj,
                  const scalar_t dt,
                  const std::size_t numStepsInWindow,
                  const scalar_t ts ,
                  const int step_s,
                  scalar_t & rnorm) const
  {
    int n = 0;
    scalar_t t = ts + n*dt;
    int step = step_s + n;
<<<<<<< HEAD
    ::pressio::containers::ops::set_zero(hess); //ensure zero as we use +=
    ::pressio::containers::ops::set_zero(gradient);

=======
    ::pressio::containers::ops::set_zero(hess);
    ::pressio::containers::ops::set_zero(gradient);
>>>>>>> 05b0195d
    //get access to the state at the first window
    setCurrentFomState(wlsState,0,fomStateReconstrObj);
    //reconstruct the FOM states from the previous window/ICs
    timeSchemeObj.updateStatesFirstStep(wlsStateIC, fomStateReconstrObj);
    //compute the time discrete residual
    timeSchemeObj.time_discrete_residual(appObj_, yFOM_current_, residual_, ts, dt, step);
    Preconditioner(appObj_,yFOM_current_,residual_,t);
    //increment the norm
    rnorm += ::pressio::containers::ops::norm2(residual_);

    computeJacobiansOverStencil(timeSchemeObj,
                                time_stencil_size,
                                step,t,dt);

    // add to local block of hessian
    auto hess_block = ::pressio::containers::subspan( hess,
						      std::make_pair( n*romSize_,(n+1)*romSize_ ) ,
						      std::make_pair( n*romSize_,(n+1)*romSize_) );
    ::pressio::containers::ops::dot(wlsJacs_[time_stencil_size-1], wlsJacs_[time_stencil_size-1], hess_block);

    // compute gradient[n*romSize_:(n+1)*romSize] += J^T r
    addToGradient<gradient_type>(wlsJacs_[time_stencil_size-1], residual_, gradient, n*romSize_, romSize_);


    // this is a temporary work around for the += issue.
    hess_type C(romSize_,romSize_);
    for (int n = 1; n < numStepsInWindow; n++)
    {
      updateResidualAndJacobian(timeSchemeObj,
                                wlsState,
                                fomStateReconstrObj,
                                n,
                                step_s,
                                ts,
                                rnorm,
                                gradient,
                                dt,
                                time_stencil_size);

      int sbar = std::min(n,time_stencil_size);
      for (int i=0; i < sbar; i++)
      {
        addToGradient<gradient_type>(wlsJacs_[time_stencil_size-i-1], residual_, gradient, (n-i)*romSize_, romSize_);
      }

      // == Assemble local component of global Hessian //
      for (int i=0; i < sbar; i++){
	for (int j=0; j <= i; j++)
	  {

	    auto hess_block = ::pressio::containers::subspan(hess,
							     std::make_pair( (n-i)*romSize_, (n-i+1)*romSize_ ),
							     std::make_pair( (n-j)*romSize_,(n-j+1)*romSize_ ) );
	    ::pressio::containers::ops::dot(wlsJacs_[time_stencil_size-i-1], wlsJacs_[time_stencil_size-j-1], C);
	    for (int k = 0; k<romSize_; k++){
	      for (int l = 0; l<romSize_; l++){
		hess_block(k,l) = hess_block(k,l) + C(k,l);
	      }
	    }

	    // handle symmetry
	    auto hess_block2 = ::pressio::containers::subspan(hess,
							      std::make_pair( (n-j)*romSize_, (n-j+1)*romSize_),
							      std::make_pair( (n-i)*romSize_,(n-i+1)*romSize_) );
	    for (int k = 0; k<romSize_; k++){
	      for (int l = 0; l<romSize_; l++){
		hess_block2(l,k) = hess_block(k,l);
	      }
	    }
	  }
      }// end assembling local component of global Hessian
    }//end loop over stepsInWindow
 
  }//end operator()


  // FRizzi: is this used? I commented it out and things work anyway
  // template <
  //   typename ode_obj_t,
  //   typename wls_state_type,
  //   typename fom_state_reconstr_t,
  //   typename aux_states_container_t>
  // void computeResidualNorm(const fom_type & appObj,
  // 			   ode_obj_t & odeObj_,
  // 			   const wls_state_type  & wlsState,
  // 			   const wls_state_type & wlsStateIC,
  // 			   const fom_state_reconstr_t & fomStateReconstrObj_,
  // 			   const scalar_t dt,
  // 			   const std::size_t numStepsInWindow,
  // 			   const scalar_t ts ,
  // 			   aux_states_container_t & auxStatesContainer,
  // 			   const int step_s,
  // 			   scalar_t & rnorm) const
  // {
  //   rnorm = ::pressio::utils::constants::zero<scalar_t>();
  //   int n = 0;
  //   auto t = ts + n*dt;
  //   int step = step_s + n;

  //   const auto wlsCurrentState = ::pressio::containers::span(wlsState,0,romSize_);
  //   fomStateReconstrObj_(wlsCurrentState,yFOM_current_);
  //   odeObj_.updateStatesFirstStep(wlsStateIC,fomStateReconstrObj_);

  //   odeObj_.time_discrete_residual(appObj,yFOM_current_,residual_,ts,dt,step);
  //   rnorm += ::pressio::containers::ops::norm2(residual_);

  //   for (int n = 1; n < numStepsInWindow; n++)
  //   {
  //     // === reconstruct FOM states ========
  //     odeObj_.updateStatesNStep(yFOM_current_);
  //     const auto wlsCurrentState = ::pressio::containers::span(wlsState,n*romSize_,romSize_);
  //     fomStateReconstrObj_(wlsCurrentState,yFOM_current_);

  //     // == Evaluate residual ============
  //     t = ts + n*dt;
  //     step = step_s + n;
  //     odeObj_.time_discrete_residual(appObj,yFOM_current_,residual_,t,dt,step);
  //     rnorm += ::pressio::containers::ops::norm2(residual_);
  //   }
  // }//end computeResidualNorm

};

}}}}
#endif<|MERGE_RESOLUTION|>--- conflicted
+++ resolved
@@ -166,14 +166,8 @@
     int n = 0;
     scalar_t t = ts + n*dt;
     int step = step_s + n;
-<<<<<<< HEAD
-    ::pressio::containers::ops::set_zero(hess); //ensure zero as we use +=
-    ::pressio::containers::ops::set_zero(gradient);
-
-=======
     ::pressio::containers::ops::set_zero(hess);
     ::pressio::containers::ops::set_zero(gradient);
->>>>>>> 05b0195d
     //get access to the state at the first window
     setCurrentFomState(wlsState,0,fomStateReconstrObj);
     //reconstruct the FOM states from the previous window/ICs
