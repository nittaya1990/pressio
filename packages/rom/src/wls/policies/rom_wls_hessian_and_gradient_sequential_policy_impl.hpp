/*
//@HEADER
// ************************************************************************
//
// rom_wls_hessian_and_gradient_sequential_policy_impl.hpp
//                     		  Pressio
//                             Copyright 2019
//    National Technology & Engineering Solutions of Sandia, LLC (NTESS)
//
// Under the terms of Contract DE-NA0003525 with NTESS, the
// U.S. Government retains certain rights in this software.
//
// Pressio is licensed under BSD-3-Clause terms of use:
//
// Redistribution and use in source and binary forms, with or without
// modification, are permitted provided that the following conditions
// are met:
//
// 1. Redistributions of source code must retain the above copyright
// notice, this list of conditions and the following disclaimer.
//
// 2. Redistributions in binary form must reproduce the above copyright
// notice, this list of conditions and the following disclaimer in the
// documentation and/or other materials provided with the distribution.
//
// 3. Neither the name of the copyright holder nor the names of its
// contributors may be used to endorse or promote products derived
// from this software without specific prior written permission.
//
// THIS SOFTWARE IS PROVIDED BY THE COPYRIGHT HOLDERS AND CONTRIBUTORS
// "AS IS" AND ANY EXPRESS OR IMPLIED WARRANTIES, INCLUDING, BUT NOT
// LIMITED TO, THE IMPLIED WARRANTIES OF MERCHANTABILITY AND FITNESS
// FOR A PARTICULAR PURPOSE ARE DISCLAIMED. IN NO EVENT SHALL THE
// COPYRIGHT HOLDER OR CONTRIBUTORS BE LIABLE FOR ANY DIRECT, INDIRECT,
// INCIDENTAL, SPECIAL, EXEMPLARY, OR CONSEQUENTIAL DAMAGES
// (INCLUDING, BUT NOT LIMITED TO, PROCUREMENT OF SUBSTITUTE GOODS OR
// SERVICES; LOSS OF USE, DATA, OR PROFITS; OR BUSINESS INTERRUPTION)
// HOWEVER CAUSED AND ON ANY THEORY OF LIABILITY, WHETHER IN CONTRACT,
// STRICT LIABILITY, OR TORT (INCLUDING NEGLIGENCE OR OTHERWISE) ARISING
// IN ANY WAY OUT OF THE USE OF THIS SOFTWARE, EVEN IF ADVISED OF THE
// POSSIBILITY OF SUCH DAMAGE.
//
// Questions? Contact Francesco Rizzi (fnrizzi@sandia.gov)
//
// ************************************************************************
//@HEADER
*/

#ifndef ROM_WLS_HESSIAN_GRADIENT_SEQUENTIAL_POLICY_IMPL_HPP_
#define ROM_WLS_HESSIAN_GRADIENT_SEQUENTIAL_POLICY_IMPL_HPP_

#include "rom_wls_preconditioners_impl.hpp"
/*
This header file contains the class object used for computing the hessian and gradients in the WLS system.
The hessian_gradient policy is responsible for assembling Jw^T Jw and J^T rw,
where Jw is the reduced windowed Jacobian and rw the residual.
The policy initializes in memory:
wlsJacs: this is a vector container of n_s -1 local Jacobians, J, where n_s is the width of the time stencil (e.g., n_s = 3 for BDF2)
residual: this is the residual vector for the FOM
yFOM_current: this is a working variable for the fom state.
*/

namespace pressio{ namespace rom{ namespace wls{ namespace impl{

template<
  typename fom_type,
  typename decoder_t,
  typename preconditioner_t = ::pressio::rom::wls::preconditioners::impl::NoPreconditioner
  >
class HessianGradientSequentialPolicy
{
  using scalar_t                = typename fom_type::scalar_type;
  using fom_native_state_t      = typename fom_type::state_type;
  using fom_state_t             = ::pressio::containers::Vector<fom_native_state_t>;
  using decoder_jac_t           = typename decoder_t::jacobian_t;
  using residual_t              = fom_state_t;

  // currently have this as a vector of jacobians, can change to container
  /* For now, set wls_jacs_t to be a vector of item type = decoder_jac_t
   * this is a similar assumption as done for lspg
   */
  using wls_jacs_t		= std::vector<decoder_jac_t>;

public:
  HessianGradientSequentialPolicy(const fom_type & appObj,
                                  const fom_state_t & yFOM,
                                  int numStepsInWindow,
                                  int time_stencil_size,
                                  const decoder_t & decoderObj,
                                  const int romSize)
    : // construct wls Jacobians from jacobian of the decoder: we might need to change this later
      appObj_(appObj),
      jac_stencil_size_(std::min(time_stencil_size+1,numStepsInWindow) ),
      wlsJacs_(std::min(time_stencil_size+1,numStepsInWindow),decoderObj.getReferenceToJacobian()),
      phi_(decoderObj.getReferenceToJacobian()),
      residual_( appObj.velocity( *yFOM.data() , ::pressio::utils::constants::zero<scalar_t>()) ),
      yFOM_current_(yFOM)
  {
    this->romSize_ = romSize;
    this->time_stencil_size_ = time_stencil_size;
  }


  template <
    typename ode_obj_t,
    typename wls_state_type,
    typename fom_state_reconstr_t,
    typename hess_type,
    typename gradient_type>
  void operator()(ode_obj_t & timeSchemeObj,
                  const wls_state_type  & wlsState,
                  const wls_state_type & wlsStateIC,
                  hess_type & hess,
                  gradient_type & gradient,
                  const fom_state_reconstr_t & fomStateReconstrObj,
                  const scalar_t dt,
                  const std::size_t numStepsInWindow,
                  const scalar_t ts ,
                  const int step_s,
                  scalar_t & rnorm) const
  {
    constexpr auto zero = ::pressio::utils::constants::zero<scalar_t>();
    constexpr auto one  = ::pressio::utils::constants::one<scalar_t>();

    int n = 0;
    scalar_t t = ts + n*dt;
    int step = step_s + n;
    ::pressio::ops::set_zero(hess);
    ::pressio::ops::set_zero(gradient);

    //get access to the state at the first window
    setCurrentFomState(wlsState,0,fomStateReconstrObj);

    //reconstruct the FOM states from the previous window/ICs
    timeSchemeObj.updateStatesFirstStep(wlsStateIC, fomStateReconstrObj);

    //compute the time discrete residual
    timeSchemeObj.time_discrete_residual(appObj_, yFOM_current_, residual_, ts, dt, step);
    Preconditioner(appObj_,yFOM_current_,residual_,t);

    //increment the norm
    rnorm += ::pressio::ops::norm2(residual_);

    // compute jacobian over stencil
    computeJacobiansOverStencil(timeSchemeObj, step,t,dt);

    // add to local block of hessian
    auto hess_block = ::pressio::containers::subspan( hess,
						      std::make_pair( n*romSize_,(n+1)*romSize_ ) ,
						      std::make_pair( n*romSize_,(n+1)*romSize_) );
    ::pressio::ops::product(::pressio::transpose(), ::pressio::nontranspose(),
					one, wlsJacs_[jac_stencil_size_-1],
					wlsJacs_[jac_stencil_size_-1], zero, hess_block);

    // for (auto i=0; i<romSize_; ++i){
    //   for (auto j=0; j<romSize_; ++j){
    //     std::cout << hess_block(i,j) << " ";
    //   }
    //   std::cout << "\n";
    // }
    // std::cout << "\n";
    // std::cout << "\n";

    // compute gradient[n*romSize_:(n+1)*romSize] += J^T r
    auto gradientView = ::pressio::containers::span(gradient, n*romSize_, romSize_);
    ::pressio::ops::product(::pressio::transpose(),
					one, wlsJacs_[jac_stencil_size_-1], residual_,
					one, gradientView);
    // for (auto i=0; i<romSize_; ++i){
    //   std::cout << gradientView[i] << " \n";
    // }
    // std::cout << "\n";
    // std::cout << "\n";

    for (int n = 1; n < numStepsInWindow; n++)
    {
      updateResidualAndJacobian(timeSchemeObj, wlsState, fomStateReconstrObj, n,
				step_s, ts, rnorm, gradient, dt);

      const int sbar = std::min(n,jac_stencil_size_);
      for (int i=0; i < sbar; i++)
      {
      	auto gradientView = ::pressio::containers::span(gradient, (n-i)*romSize_, romSize_);
        ::pressio::ops::product(::pressio::transpose(),
					    one, wlsJacs_[jac_stencil_size_-i-1], residual_,
					    one, gradientView);
      }
      // for (auto i=0; i<romSize_; ++i){
      //   std::cout << gradientView[i] << " \n";
      // }
      // std::cout << "\n";
      // std::cout << "\n";

      // == Assemble local component of global Hessian //
      for (int i=0; i < sbar; i++){
	for (int j=0; j <= i; j++){
	    auto hess_block = ::pressio::containers::subspan(hess,
							     std::make_pair( (n-i)*romSize_, (n-i+1)*romSize_ ),
							     std::make_pair( (n-j)*romSize_,(n-j+1)*romSize_ ) );
	    ::pressio::ops::product(::pressio::transpose(), ::pressio::nontranspose(), one,
						wlsJacs_[jac_stencil_size_-i-1],
						wlsJacs_[jac_stencil_size_-j-1], one, hess_block);
	    // handle symmetry
	    auto hess_block2 = ::pressio::containers::subspan(hess,
							      std::make_pair( (n-j)*romSize_, (n-j+1)*romSize_),
							      std::make_pair( (n-i)*romSize_,(n-i+1)*romSize_) );
<<<<<<< HEAD
            for (int k = 0; k<romSize_; k++){
              for (int l = 0; l<romSize_; l++){
                hess_block2(l,k) = hess_block(k,l);}}
=======
	    ::pressio::ops::deep_copy(hess_block2, hess_block);
>>>>>>> 0e8721f3
	  }
      }// end assembling local component of global Hessian
    }//end loop over stepsInWindow
  }//end operator()

private:
  // reconstructs yFOM_current_ from the stepNum entry of wlsState
  template <typename wls_state_type, typename fom_state_reconstr_t>
  void setCurrentFomState(const wls_state_type & wlsState,
                          const int & stepNum,
                          const fom_state_reconstr_t & fomStateReconstrObj) const{
    const auto wlsCurrentState = ::pressio::containers::span(wlsState, stepNum*romSize_, romSize_);
    fomStateReconstrObj(wlsCurrentState, yFOM_current_);
  }

  template <typename time_scheme_t>
  void computeJacobiansOverStencil(const time_scheme_t & timeSchemeObj,
				   const int & stepNum,
				   const scalar_t & t,
				   const scalar_t & dt) const
  {
    for (int i = 0; i < jac_stencil_size_; i++)
    {
      timeSchemeObj.time_discrete_jacobian(appObj_,
                                           yFOM_current_,
                                           wlsJacs_[jac_stencil_size_ - i - 1],
                                           phi_, t, dt, stepNum, i);

      if (timeSchemeObj.jacobianNeedsRecomputing(jac_stencil_size_ - i - 1)){
        Preconditioner(appObj_,yFOM_current_,wlsJacs_[jac_stencil_size_ - i - 1],t);
      }
    }
  }

  // updates residual and Jacobians at a single time step
  template <
    typename ode_obj_t,
    typename wls_state_type,
    typename fom_state_reconstr_t,
    typename gradient_type>
  void updateResidualAndJacobian(const ode_obj_t & timeSchemeObj,
				 const wls_state_type & wlsState,
				 const fom_state_reconstr_t & fomStateReconstrObj,
				 const int & n,
				 const int & step_s,
				 const scalar_t & ts,
				 scalar_t & rnorm,
				 gradient_type & gradient,
				 const scalar_t & dt) const
  {
      // === reconstruct FOM states ========
      timeSchemeObj.updateStatesNStep(yFOM_current_);
      setCurrentFomState(wlsState,n,fomStateReconstrObj);

      // == Evaluate residual ============
      scalar_t t;
      t = ts + n*dt;
      int step;
      step = step_s + n;
      timeSchemeObj.time_discrete_residual(appObj_, yFOM_current_, residual_, t, dt, step);
      Preconditioner(appObj_,yFOM_current_,residual_,t);
      rnorm += ::pressio::ops::norm2(residual_);
      computeJacobiansOverStencil(timeSchemeObj,step,t,dt);
  }

private:
  mutable wls_jacs_t wlsJacs_;
  mutable fom_state_t yFOM_current_; //working variable for the FOM state
  mutable residual_t residual_;	     // working variable for the time discrete residual
  int romSize_;
  int fomSize_;
  int time_stencil_size_;
  int jac_stencil_size_;
  const decoder_jac_t & phi_;
  const fom_type & appObj_;
  const preconditioner_t Preconditioner{};
};

}}}} //end namespace pressio::rom::wls::impl
#endif





// template <
//   typename ode_obj_t,
//   typename wls_state_type,
//   typename fom_state_reconstr_t,
//   typename aux_states_container_t>
// void computeResidualNorm(const fom_type & appObj,
// 			   ode_obj_t & odeObj_,
// 			   const wls_state_type  & wlsState,
// 			   const wls_state_type & wlsStateIC,
// 			   const fom_state_reconstr_t & fomStateReconstrObj_,
// 			   const scalar_t dt,
// 			   const std::size_t numStepsInWindow,
// 			   const scalar_t ts ,
// 			   aux_states_container_t & auxStatesContainer,
// 			   const int step_s,
// 			   scalar_t & rnorm) const
// {
//   rnorm = ::pressio::utils::constants::zero<scalar_t>();
//   int n = 0;
//   auto t = ts + n*dt;
//   int step = step_s + n;

//   const auto wlsCurrentState = ::pressio::containers::span(wlsState,0,romSize_);
//   fomStateReconstrObj_(wlsCurrentState,yFOM_current_);
//   odeObj_.updateStatesFirstStep(wlsStateIC,fomStateReconstrObj_);

//   odeObj_.time_discrete_residual(appObj,yFOM_current_,residual_,ts,dt,step);
//   rnorm += ::pressio::ops::norm2(residual_);

//   for (int n = 1; n < numStepsInWindow; n++)
//   {
//     // === reconstruct FOM states ========
//     odeObj_.updateStatesNStep(yFOM_current_);
//     const auto wlsCurrentState = ::pressio::containers::span(wlsState,n*romSize_,romSize_);
//     fomStateReconstrObj_(wlsCurrentState,yFOM_current_);

//     // == Evaluate residual ============
//     t = ts + n*dt;
//     step = step_s + n;
//     odeObj_.time_discrete_residual(appObj,yFOM_current_,residual_,t,dt,step);
//     rnorm += ::pressio::ops::norm2(residual_);
//   }
// }//end computeResidualNorm<|MERGE_RESOLUTION|>--- conflicted
+++ resolved
@@ -204,13 +204,9 @@
 	    auto hess_block2 = ::pressio::containers::subspan(hess,
 							      std::make_pair( (n-j)*romSize_, (n-j+1)*romSize_),
 							      std::make_pair( (n-i)*romSize_,(n-i+1)*romSize_) );
-<<<<<<< HEAD
             for (int k = 0; k<romSize_; k++){
               for (int l = 0; l<romSize_; l++){
                 hess_block2(l,k) = hess_block(k,l);}}
-=======
-	    ::pressio::ops::deep_copy(hess_block2, hess_block);
->>>>>>> 0e8721f3
 	  }
       }// end assembling local component of global Hessian
     }//end loop over stepsInWindow
