
#ifndef ODE_JACOBIAN_IMPL_HPP_
#define ODE_JACOBIAN_IMPL_HPP_

#include "../ode_ConfigDefs.hpp"
#include "../../../core/src/matrix/core_matrix_meta.hpp"
#include "../../../core/src/multi_vector/core_multi_vector_meta.hpp"
#include "ode_implicit_constants.hpp"

namespace rompp{ namespace ode{ namespace impl{

template <
  ode::ImplicitEnum odeMethod,
  typename jacobian_type,
  typename scalar_type,
  ::rompp::mpl::enable_if_t<
    (odeMethod == ::rompp::ode::ImplicitEnum::Euler) and
    (core::meta::is_sparse_matrix_wrapper_eigen<jacobian_type>::value or
#ifdef HAVE_TRILINOS
     core::meta::is_sparse_matrix_wrapper_epetra<jacobian_type>::value or
#endif
<<<<<<< HEAD
     core::meta::is_dense_matrix_wrapper_eigen<jacobian_type>::value)
=======
    core::meta::is_dense_matrix_wrapper_eigen<jacobian_type>::value)
>>>>>>> 9180413d
    > * = nullptr
  >
  void time_discrete_jacobian(jacobian_type & jac,
			      scalar_type dt){
  jac.scale(-dt);
  jac.addToDiagonal(static_cast<scalar_type>(1));
}

template <
  ode::ImplicitEnum odeMethod,
  typename jacobian_type,
  typename scalar_type,
  ::rompp::mpl::enable_if_t<
    (odeMethod == ::rompp::ode::ImplicitEnum::BDF2) and
    core::meta::is_sparse_matrix_wrapper_eigen<jacobian_type>::value
    > * = nullptr
  >
void time_discrete_jacobian(jacobian_type & jac,
			    scalar_type dt){
  using namespace ::rompp::ode::coeffs;
  jac.scale(-bdf2<scalar_type>::c3_*dt);
  jac.addToDiagonal(static_cast<scalar_type>(1));
}

}}}//end namespace rompp::ode::impl
#endif<|MERGE_RESOLUTION|>--- conflicted
+++ resolved
@@ -19,11 +19,7 @@
 #ifdef HAVE_TRILINOS
      core::meta::is_sparse_matrix_wrapper_epetra<jacobian_type>::value or
 #endif
-<<<<<<< HEAD
-     core::meta::is_dense_matrix_wrapper_eigen<jacobian_type>::value)
-=======
     core::meta::is_dense_matrix_wrapper_eigen<jacobian_type>::value)
->>>>>>> 9180413d
     > * = nullptr
   >
   void time_discrete_jacobian(jacobian_type & jac,
