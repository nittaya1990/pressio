
#ifndef ODE_RESIDUAL_IMPL_HPP_
#define ODE_RESIDUAL_IMPL_HPP_

#include "../ode_ConfigDefs.hpp"
#include "ode_implicit_constants.hpp"

namespace rompp{ namespace ode{ namespace impl{

template<::rompp::ode::ImplicitEnum odeMethod,
	  int numStates,
	  typename state_type,
	  typename scalar_type,
	  core::meta::enable_if_t<
  (odeMethod == ::rompp::ode::ImplicitEnum::Euler) and
  ::rompp::core::meta::is_tpetra_vector_wrapper<state_type>::value == false
  > * = nullptr
	  >
void implicit_time_discrete_residual(const state_type & yn,
				     const std::array<state_type,numStates> & ynm,
				     state_type & R,
				     scalar_type dt){
  // On input: R should contain the application RHS, i.e. if
  //           dudt = f(x,u,...), R contains f(...)
  R = yn - ynm[0] - dt*R;
}
//-------------------------------------------------------

template<::rompp::ode::ImplicitEnum odeMethod,
	  int numStates,
	  typename state_type,
	  typename scalar_type,
	  core::meta::enable_if_t<
  (odeMethod == ::rompp::ode::ImplicitEnum::Euler) and
  ::rompp::core::meta::is_tpetra_vector_wrapper<state_type>::value
  > * = nullptr
	  >
void implicit_time_discrete_residual(const state_type & yn,
				     const std::array<state_type,numStates> & ynm,
				     state_type & R,
				     scalar_type dt){
  // On input: R should contain the application RHS, i.e. if
  //           dudt = f(x,u,...), R contains f(...)
  R.data()->update(1.0, *yn.data(), -1.0, *ynm[0].data(), -dt);
}
//-------------------------------------------------------

template<::rompp::ode::ImplicitEnum odeMethod,
	  int numStates,
	  typename state_type,
	  typename scalar_type,
	  core::meta::enable_if_t<
  (odeMethod == ::rompp::ode::ImplicitEnum::BDF2) and
  !::rompp::core::meta::is_tpetra_vector_wrapper<state_type>::value
  > * = nullptr
	 >
void implicit_time_discrete_residual(const state_type & yn,
				     const std::array<state_type,numStates> & ynm,
				     state_type & R,
				     scalar_type dt){
  // On input: R should contain the application RHS
  using namespace ::rompp::ode::coeffs;
  R = yn - bdf2<scalar_type>::c1_*ynm[1]
      + bdf2<scalar_type>::c2_*ynm[0]
      - bdf2<scalar_type>::c3_*dt*R;
}
//-------------------------------------------------------

template< ::rompp::ode::ImplicitEnum odeMethod,
	  int numStates,
	  typename state_type,
	  typename scalar_type,
	  core::meta::enable_if_t<
  (odeMethod == ::rompp::ode::ImplicitEnum::BDF2) and
  ::rompp::core::meta::is_tpetra_vector_wrapper<state_type>::value
  > * = nullptr
	 >
void implicit_time_discrete_residual(const state_type & yn,
				     const std::array<state_type,numStates> & ynm,
				     state_type & R,
				     scalar_type dt){
  // On input: R should contain the application RHS
  using namespace ::rompp::ode::coeffs;
  R.data()->update(bdf2<scalar_type>::c2_,
		   *ynm[1].data(),
		   -bdf2<scalar_type>::c3_*dt);

<<<<<<< HEAD
  const scalar_type oneSc = static_cast<scalar_type>(1);
  const scalar_type c2 = bdf2<scalar_type>::c2_;
  R.data()->update(c2, *ynm2.data(), -bdf2<scalar_type>::c3_*dt);
  R.data()->update(oneSc, *yn.data(), -bdf2<scalar_type>::c1_, *ynm1.data(), oneSc);
=======
  R.data()->update(1.0, *yn.data(),
		   -bdf2<scalar_type>::c1_,
		   *ynm[0].data(), 1.0);
>>>>>>> 4dea9959
}


}}}//end namespace rompp::ode::impl
#endif<|MERGE_RESOLUTION|>--- conflicted
+++ resolved
@@ -85,16 +85,10 @@
 		   *ynm[1].data(),
 		   -bdf2<scalar_type>::c3_*dt);
 
-<<<<<<< HEAD
   const scalar_type oneSc = static_cast<scalar_type>(1);
   const scalar_type c2 = bdf2<scalar_type>::c2_;
   R.data()->update(c2, *ynm2.data(), -bdf2<scalar_type>::c3_*dt);
   R.data()->update(oneSc, *yn.data(), -bdf2<scalar_type>::c1_, *ynm1.data(), oneSc);
-=======
-  R.data()->update(1.0, *yn.data(),
-		   -bdf2<scalar_type>::c1_,
-		   *ynm[0].data(), 1.0);
->>>>>>> 4dea9959
 }
 
 
