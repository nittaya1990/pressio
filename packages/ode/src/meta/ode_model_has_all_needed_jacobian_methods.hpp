--- conflicted
+++ resolved
@@ -60,23 +60,6 @@
   model_type, state_type, jacobian_type, scalar_type,
   typename std::enable_if<
    // has jacobian method with 3 arguments
-<<<<<<< HEAD
-   ::rompp::mpl::is_detected<
-     has_jacobian_method_callable_with_three_args,
-     model_type, state_type, jacobian_type, scalar_type
-     >::value and
-   // has jacobian method with 2 arguments,
-   ::rompp::mpl::is_detected<
-    has_jacobian_method_callable_with_two_args,
-     model_type, state_type, scalar_type
-   >::value and
-   // jacobian method with 2 arguments returns a residual_type
-   std::is_same<
-    ::rompp::mpl::detected_t<
-      has_jacobian_method_callable_with_two_args,
-      model_type, state_type, scalar_type>,
-     jacobian_type
-=======
     has_jacobian_method_callable_with_three_args<
       model_type, state_type, jacobian_type, scalar_type
       >::value and
@@ -91,7 +74,6 @@
 	       (std::declval<state_type const&>(),
 		std::declval<scalar_type &>())
 	   )
->>>>>>> 42758fb8
     >::value
   >::type
   > : std::true_type{};
