--- conflicted
+++ resolved
@@ -54,14 +54,11 @@
 struct transpose{};
 struct nontranspose{};
 
-<<<<<<< HEAD
 struct view{};
 
-=======
 struct matrixFull{};
 struct matrixUpperTriangular{};
 struct matrixLowerTriangular{};
->>>>>>> df2a2053
 
 namespace containers{
 
