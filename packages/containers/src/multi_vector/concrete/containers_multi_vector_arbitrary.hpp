--- conflicted
+++ resolved
@@ -115,10 +115,6 @@
 
 private:
   friend ContainerBase< this_t, wrapped_type >;
-<<<<<<< HEAD
-
-=======
->>>>>>> adace5a0
   wrapped_type data_ = {};
 
 };//end class
