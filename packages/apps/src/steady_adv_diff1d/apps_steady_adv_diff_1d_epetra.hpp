
#ifndef ROMPP_APPS_STEADY_ADV_DIFF_1D_EPETRA_HPP_
#define ROMPP_APPS_STEADY_ADV_DIFF_1D_EPETRA_HPP_

#include "../../../CORE_ALL"
#include "Epetra_MpiComm.h"
#include <Epetra_config.h>
#include "Epetra_Map.h"
#include "Epetra_IntVector.h"
#include "Epetra_SerialDenseVector.h"
#include "Epetra_Vector.h"
#include "Epetra_CrsMatrix.h"
#include "Epetra_Time.h"
#include "AztecOO_config.h"
#include "AztecOO.h"
#include <cmath>

namespace rompp{ namespace apps{

class SteadyAdvDiff1dEpetra{
protected:
  using nativeVec = Epetra_Vector;
  template<typename T> using rcp = std::shared_ptr<T>;
  using nativeMatrix	= Epetra_CrsMatrix;

public:
  /* these types exposed because need to be detected */
  using scalar_type	= double;
  using state_type	= Epetra_Vector;
  using residual_type	= state_type;
  using jacobian_type   = nativeMatrix;
public:
  SteadyAdvDiff1dEpetra(Epetra_MpiComm & comm,
			std::vector<scalar_type> & mu,
			std::vector<scalar_type> & domain,
			std::vector<scalar_type> & bc1D)
    : comm_(comm), mu_(mu), domain_(domain), bc1D_(bc1D),
      dx_{domain_[2]}, alpha_{mu_[0]}, beta_{mu_[1]},
      alphaOvDxSq_{alpha_/(dx_*dx_)},
      betaOvDx2_{beta_/(2.0*dx_)}
  {}

  ~SteadyAdvDiff1dEpetra() = default;

public:
  void createMap();
  Epetra_Map const & getDataMap(){ return *contigMap_; };
  void setup();
  void calculateLinearSystem() const;
  void calculateForcingTerm() const;
  int getNumGlobalNodes() const;
  rcp<nativeVec> getState() const;
  rcp<nativeVec> getGrid() const;
  rcp<nativeVec> getforcing() const;
  void solve();
  void printState() const;

<<<<<<< HEAD
public:
  void residual(const state_type & u,
		residual_type & rhs) const{
    calculateLinearSystem();
    calculateForcingTerm();
    A_->Multiply(false, u, rhs);
    // now, rhs = A*u so we just subtract f to obtain residual
    rhs.Update(-1., (*f_), 1.0);
  }

  residual_type residual(const state_type & u) const{
=======
  void residual(const state_type & u, residual_type & rhs) const;  // compute residual and store into rhs

  residual_type residual(const state_type & u){
>>>>>>> 3a56a449
    Epetra_Vector R(*contigMap_);
    residual(u,R);
    return R;
  };

  // computes: C = Jac B where B is a multivector
  void applyJacobian(const state_type & y,
		     const Epetra_MultiVector & B,
<<<<<<< HEAD
		     Epetra_MultiVector & C) const
  {
    assert( A_->NumGlobalCols() == B.GlobalLength() );
    assert( C.GlobalLength() == A_->NumGlobalRows() );
    assert( C.NumVectors() == B.NumVectors() );
    calculateLinearSystem();
    A_->Multiply(false, B, C);
  }
=======
		     Epetra_MultiVector & A) const{
    assert(A_->NumGlobalCols() == B.GlobalLength());
    assert(A.GlobalLength() == A_->NumGlobalRows());
    assert(A.NumVectors() == B.NumVectors());
>>>>>>> 3a56a449

    A_->Multiply(false, B, A);
}

//   // computes: A = Jac B where B is a multivector
  Epetra_MultiVector applyJacobian(const state_type & y,
<<<<<<< HEAD
  				   const Epetra_MultiVector & B) const{
    Epetra_MultiVector C( *contigMap_, B.NumVectors() );
=======
  				   const Epetra_MultiVector & B){
    Epetra_MultiVector C(A_->RangeMap(), B.NumVectors());
>>>>>>> 3a56a449
    applyJacobian(y, B, C);
    return C;

  };
protected:
  Epetra_MpiComm & comm_;
  std::vector<scalar_type> mu_;
  std::vector<scalar_type> domain_;
  std::vector<scalar_type> bc1D_;
  scalar_type dx_{};
  scalar_type alpha_{};
  scalar_type beta_{};
  scalar_type alphaOvDxSq_{};
  scalar_type betaOvDx2_{};

  rcp<Epetra_Map> contigMap_;
  mutable rcp<nativeMatrix> A_;
  int numGlobalNodes_;
  int *MyGlobalNodes_;
  int nodesPerProc_;
  rcp<nativeVec> x_;
  mutable rcp<nativeVec> u_;
  mutable rcp<nativeVec> f_;
};

}} //namespace rompp::apps
#endif<|MERGE_RESOLUTION|>--- conflicted
+++ resolved
@@ -21,19 +21,19 @@
 protected:
   using nativeVec = Epetra_Vector;
   template<typename T> using rcp = std::shared_ptr<T>;
-  using nativeMatrix	= Epetra_CrsMatrix;
+  using nativeMatrix  = Epetra_CrsMatrix;
 
 public:
   /* these types exposed because need to be detected */
-  using scalar_type	= double;
-  using state_type	= Epetra_Vector;
-  using residual_type	= state_type;
+  using scalar_type = double;
+  using state_type  = Epetra_Vector;
+  using residual_type = state_type;
   using jacobian_type   = nativeMatrix;
 public:
   SteadyAdvDiff1dEpetra(Epetra_MpiComm & comm,
-			std::vector<scalar_type> & mu,
-			std::vector<scalar_type> & domain,
-			std::vector<scalar_type> & bc1D)
+      std::vector<scalar_type> & mu,
+      std::vector<scalar_type> & domain,
+      std::vector<scalar_type> & bc1D)
     : comm_(comm), mu_(mu), domain_(domain), bc1D_(bc1D),
       dx_{domain_[2]}, alpha_{mu_[0]}, beta_{mu_[1]},
       alphaOvDxSq_{alpha_/(dx_*dx_)},
@@ -53,12 +53,14 @@
   rcp<nativeVec> getGrid() const;
   rcp<nativeVec> getforcing() const;
   void solve();
-  void printState() const;
 
-<<<<<<< HEAD
+  void printState() const{
+    u_->Print( std::cout << std::setprecision(10) );
+  }
+
 public:
   void residual(const state_type & u,
-		residual_type & rhs) const{
+    residual_type & rhs) const{
     calculateLinearSystem();
     calculateForcingTerm();
     A_->Multiply(false, u, rhs);
@@ -67,11 +69,6 @@
   }
 
   residual_type residual(const state_type & u) const{
-=======
-  void residual(const state_type & u, residual_type & rhs) const;  // compute residual and store into rhs
-
-  residual_type residual(const state_type & u){
->>>>>>> 3a56a449
     Epetra_Vector R(*contigMap_);
     residual(u,R);
     return R;
@@ -79,9 +76,8 @@
 
   // computes: C = Jac B where B is a multivector
   void applyJacobian(const state_type & y,
-		     const Epetra_MultiVector & B,
-<<<<<<< HEAD
-		     Epetra_MultiVector & C) const
+         const Epetra_MultiVector & B,
+         Epetra_MultiVector & C) const
   {
     assert( A_->NumGlobalCols() == B.GlobalLength() );
     assert( C.GlobalLength() == A_->NumGlobalRows() );
@@ -89,29 +85,15 @@
     calculateLinearSystem();
     A_->Multiply(false, B, C);
   }
-=======
-		     Epetra_MultiVector & A) const{
-    assert(A_->NumGlobalCols() == B.GlobalLength());
-    assert(A.GlobalLength() == A_->NumGlobalRows());
-    assert(A.NumVectors() == B.NumVectors());
->>>>>>> 3a56a449
-
-    A_->Multiply(false, B, A);
-}
 
 //   // computes: A = Jac B where B is a multivector
   Epetra_MultiVector applyJacobian(const state_type & y,
-<<<<<<< HEAD
-  				   const Epetra_MultiVector & B) const{
+             const Epetra_MultiVector & B) const{
     Epetra_MultiVector C( *contigMap_, B.NumVectors() );
-=======
-  				   const Epetra_MultiVector & B){
-    Epetra_MultiVector C(A_->RangeMap(), B.NumVectors());
->>>>>>> 3a56a449
     applyJacobian(y, B, C);
     return C;
+  };
 
-  };
 protected:
   Epetra_MpiComm & comm_;
   std::vector<scalar_type> mu_;
