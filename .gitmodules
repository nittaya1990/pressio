--- conflicted
+++ resolved
@@ -1,9 +1,4 @@
 [submodule "TriBITS"]
 	path = TriBITS
-<<<<<<< HEAD
-    url = git@github.com:TriBITSPub/TriBITS.git
-    #url = https://github.com/TriBITSPub/TriBITS.git
-=======
 	url = git@github.com:TriBITSPub/TriBITS.git
-	#url = https://github.com/TriBITSPub/TriBITS.git
->>>>>>> 7ac73561
+	#url = https://github.com/TriBITSPub/TriBITS.git