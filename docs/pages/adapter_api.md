--- conflicted
+++ resolved
@@ -1,11 +1,7 @@
 
 # FOM Adapter API
 
-<<<<<<< HEAD
-<!-- As discussed in [this](./md_pages_getstarted_pressio_app.html) section of the get started page, -->
-=======
 #As discussed in [this](./md_pages_getstarted_pressio_app.html) section of the get started page,
->>>>>>> 92775aad
 The adapter class sits between pressio and the external application.
 This adapter class---if needed---must meet a specific API.
 
