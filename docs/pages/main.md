--- conflicted
+++ resolved
@@ -1,6 +1,3 @@
-# Pressio C++
-
-<<<<<<< HEAD
 # Pressio C++
 
 *Leading-edge projection-based reduced order models (\proms) for
@@ -15,31 +12,11 @@
 and the [installation process](./md_pages_getstarted_build_and_install.html).
 Untill we start filling the tutorials and examples, you can peek at the [test subdirectory](https://github.com/Pressio/pressio/tree/master/tests/rom/burgers1d) of the C++ library.
 
-
 ## License and Citation
 The full license is available [here](https://pressio.github.io/various/license/).
 
 We are working on publishing this: you can find our arXiv preprint at: https://arxiv.org/abs/2003.07798
 
-
-=======
-*Leading-edge projection-based reduced order models (\proms) for
-dynamical systems in science and engineering.*
-
-You landed on the documentation of the C++ library!
-If this is a mistake, please go back to the [project website](https://pressio.github.io/).
-
-## Getting Started
-You can start by reading the description of [packages](./md_pages_getstarted_packages.html) composing this C++ library,
-and the [installation process](./md_pages_getstarted_build_and_install.html).
-Untill we start filling the tutorials and examples, you can peek at the [test subdirectory](https://github.com/Pressio/pressio/tree/master/tests/rom/burgers1d) of the C++ library.
-
-## License and Citation
-The full license is available [here](https://pressio.github.io/various/license/).
-
-We are working on publishing this: you can find our arXiv preprint at: https://arxiv.org/abs/2003.07798
-
->>>>>>> 92775aad
 ## Questions?
 Find us on Slack: https://pressioteam.slack.com or open an issue on github.
 
